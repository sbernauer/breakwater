[package]
name = "breakwater"
version = "0.1.0"
edition = "2021"

[dependencies]
chrono = "0.4"
const_format = "0.2"
clap = { version = "4.3", features = ["derive"] }
rusttype = "0.9"
number_prefix = "0.4"
env_logger = "0.10"
lazy_static = "1.4"
log = "0.4"
prometheus_exporter = "0.8"
serde = { version = "1.0", features = ["derive"] }
serde_json = "1.0"
simple_moving_average = "0.1"
thread-priority = "0.13"
tokio = { version = "1.29", features = ["fs", "rt-multi-thread", "net", "io-util", "macros", "process", "signal", "sync", "time"] }
vncserver = { version ="0.2", optional = true}

[dev-dependencies]
criterion = {version = "0.5", features = ["async_tokio"]}
<<<<<<< HEAD
rstest = "0.17"
pixelbomber = "0.4.1"
=======
rstest = "0.18"
rand = "0.8"
>>>>>>> 9fd27f72

[features]
default = ["vnc"]
vnc = ["dep:vncserver"]
alpha = []

[lib]
name = "breakwater"
path = "src/lib.rs"

[[bin]]
name = "breakwater"
path = "src/main.rs"

[[bench]]
name = "benchmarks"
harness = false

[profile.dev]
opt-level = 3

[profile.release]
opt-level = 3
lto = "fat"
codegen-units = 1
# panic = "abort" # You can enable this, but I prefer to get actual stack traces<|MERGE_RESOLUTION|>--- conflicted
+++ resolved
@@ -22,13 +22,9 @@
 
 [dev-dependencies]
 criterion = {version = "0.5", features = ["async_tokio"]}
-<<<<<<< HEAD
-rstest = "0.17"
 pixelbomber = "0.4.1"
-=======
 rstest = "0.18"
 rand = "0.8"
->>>>>>> 9fd27f72
 
 [features]
 default = ["vnc"]
