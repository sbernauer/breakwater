--- conflicted
+++ resolved
@@ -47,35 +47,8 @@
 #[case("HELP\n", std::str::from_utf8(HELP_TEXT).unwrap())]
 #[case("bla bla bla\nSIZE\nblub\nbla", "SIZE 640 480\n")]
 #[tokio::test]
-<<<<<<< HEAD
-async fn test_correct_responses_to_general_commands<FB: FrameBuffer>(
-    #[case] input: &str,
-    #[case] expected: &str,
-    ip: IpAddr,
-    fb: Arc<FB>,
-    statistics_channel: (
-        mpsc::Sender<StatisticsEvent>,
-        mpsc::Receiver<StatisticsEvent>,
-    ),
-) {
-    let mut stream = MockTcpStream::from_input(input);
-    handle_connection(
-        &mut stream,
-        ip,
-        fb,
-        statistics_channel.0,
-        page_size::get(),
-        DEFAULT_NETWORK_BUFFER_SIZE,
-        None,
-    )
-    .await
-    .unwrap();
-
-    assert_eq!(expected, stream.get_output());
-=======
 async fn test_correct_responses_to_general_commands(#[case] input: &str, #[case] expected: &str) {
     assert_returns(input.as_bytes(), expected).await;
->>>>>>> 1db11a7e
 }
 
 #[rstest]
@@ -119,78 +92,8 @@
 )] // The get pixel result is also offseted
 #[case("OFFSET 0 0\nPX 0 42 abcdef\nPX 0 42\n", "PX 0 42 abcdef\n")]
 #[tokio::test]
-<<<<<<< HEAD
-async fn test_setting_pixel<FB: FrameBuffer>(
-    #[case] input: &str,
-    #[case] expected: &str,
-    ip: IpAddr,
-    fb: Arc<FB>,
-    statistics_channel: (
-        mpsc::Sender<StatisticsEvent>,
-        mpsc::Receiver<StatisticsEvent>,
-    ),
-) {
-    let mut stream = MockTcpStream::from_input(input);
-    handle_connection(
-        &mut stream,
-        ip,
-        fb,
-        statistics_channel.0,
-        DEFAULT_NETWORK_BUFFER_SIZE,
-        page_size::get(),
-        None,
-    )
-    .await
-    .unwrap();
-
-    assert_eq!(expected, stream.get_output());
-}
-
-#[cfg(feature = "binary-commands")]
-#[rstest]
-// No newline in between needed
-#[case("PB\0\0\0\0\0\0\0\0PX 0 0\n", "PX 0 0 000000\n")]
-#[case("PB\0\0\0\01234PX 0 0\n", "PX 0 0 313233\n")]
-#[case("PB\0\0\0\0\0\0\0\0PB\0\0\0\01234PX 0 0\n", "PX 0 0 313233\n")]
-#[case(
-    "PB\0\0\0\0\0\0\0\0PX 0 0\nPB\0\0\0\01234PX 0 0\n",
-    "PX 0 0 000000\nPX 0 0 313233\n"
-)]
-#[case("PB \0*\0____PX 32 42\n", "PX 32 42 5f5f5f\n")]
-// Also test that there can be newlines in between
-#[case(
-    "PB\0\0\0\0\0\0\0\0\nPX 0 0\nPB\0\0\0\01234\n\n\nPX 0 0\n",
-    "PX 0 0 000000\nPX 0 0 313233\n"
-)]
-#[tokio::test]
-async fn test_binary_commands<FB: FrameBuffer>(
-    #[case] input: &str,
-    #[case] expected: &str,
-    ip: IpAddr,
-    fb: Arc<FB>,
-    statistics_channel: (
-        mpsc::Sender<StatisticsEvent>,
-        mpsc::Receiver<StatisticsEvent>,
-    ),
-) {
-    let mut stream = MockTcpStream::from_input(input);
-    handle_connection(
-        &mut stream,
-        ip,
-        fb,
-        statistics_channel.0,
-        DEFAULT_NETWORK_BUFFER_SIZE,
-        page_size::get(),
-        None,
-    )
-    .await
-    .unwrap();
-
-    assert_eq!(expected, stream.get_output());
-=======
 async fn test_setting_pixel(#[case] input: &str, #[case] expected: &str) {
     assert_returns(input.as_bytes(), expected).await;
->>>>>>> 1db11a7e
 }
 
 #[rstest]
@@ -358,11 +261,11 @@
     "PX 0 0 000000\nPX 0 0 313233\n"
 )]
 #[tokio::test]
-async fn test_binary_commands(
+async fn test_binary_set_pixel<FB: FrameBuffer>(
     #[case] input: &str,
     #[case] expected: &str,
     ip: IpAddr,
-    fb: Arc<FrameBuffer>,
+    fb: Arc<FB>,
     statistics_channel: (
         mpsc::Sender<StatisticsEvent>,
         mpsc::Receiver<StatisticsEvent>,
