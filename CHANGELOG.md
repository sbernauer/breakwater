# Changelog

All notable changes to this project will be documented in this file.

## [Unreleased]

<<<<<<< HEAD
### Changed

- BREAKING: Remove the `breakwater-core` crate ([#35])
- Add a `FrameBuffer` trait, rename the existing implementation one to `SimpleFrameBuffer` ([#35])

[#35]: https://github.com/sbernauer/breakwater/pull/35
=======
### Added

- Added support for binary sync protocol behind the `binary-sync-pixels` feature ([#34])

### Changed

- BREAKING: Feature `binary-commands` has been renamed to `binary-set-pixel` ([#34])

### Fixed

- Performance improvement due to addition of missing set of `last_byte_parsed` when sending binary pixel commands ([#36])
- Minor performance improvement when parsing `HELP` and `SIZE` requests ([#36])

[#34]: https://github.com/sbernauer/breakwater/pull/34
[#36]: https://github.com/sbernauer/breakwater/pull/36
>>>>>>> 1db11a7e

## [0.15.0] - 2024-06-12

### Added

- Support binary protocol ([#33])
- Try to improve performance by calling `madvise` to inform Kernel we are reading sequentially ([#24])
- Expose metric on denied connection counts ([#26])
- Print nicer error messages ([#32])

### Changed

- Ignore repeated `HELP` requests ([#25])
  - Only the first 2 requests of any `parse` patch are answered
  - Answers `Stop spamming HELP!` on the third request
  - Doesn't respond to any further requests

[#24]: https://github.com/sbernauer/breakwater/pull/24
[#25]: https://github.com/sbernauer/breakwater/pull/25
[#26]: https://github.com/sbernauer/breakwater/pull/26
[#32]: https://github.com/sbernauer/breakwater/pull/32
[#33]: https://github.com/sbernauer/breakwater/pull/33

## [0.14.0] - 2024-05-30 at GPN 22 :)

### Added

- Command line option `--connections-per-ip` that allows limiting the number of connections per ip address. Default is unlimited ([#22])

### Fixed

- Raise `ffmpeg` errors as early as possible, e.g. when the `ffmpeg` command is not found

[#22]: https://github.com/sbernauer/breakwater/pull/22

## [0.13.0] - 2024-05-15

### Added

- Also release binary for `aarch64-apple-darwin`

### Changed

- Second rewrite with the following improvements: ([#21])
  * Put `Parser` behind a trait, so that we can have multiple implementations in parallel
  * Use cargo workspaces
  * Better error handling using snafu
- BREAKING: Build release binaries without support for VNC, as this
  * Has a dependecy on a dynamically linked library on the host executing the binary
  * Needs a cross-compilation (which didn't work), as the macOS GitHub runners all run on arm and we try to build an x86 binary

[#21]: https://github.com/sbernauer/breakwater/pull/21<|MERGE_RESOLUTION|>--- conflicted
+++ resolved
@@ -4,14 +4,6 @@
 
 ## [Unreleased]
 
-<<<<<<< HEAD
-### Changed
-
-- BREAKING: Remove the `breakwater-core` crate ([#35])
-- Add a `FrameBuffer` trait, rename the existing implementation one to `SimpleFrameBuffer` ([#35])
-
-[#35]: https://github.com/sbernauer/breakwater/pull/35
-=======
 ### Added
 
 - Added support for binary sync protocol behind the `binary-sync-pixels` feature ([#34])
@@ -19,6 +11,8 @@
 ### Changed
 
 - BREAKING: Feature `binary-commands` has been renamed to `binary-set-pixel` ([#34])
+- BREAKING: Remove the `breakwater-core` crate ([#35])
+- Add a `FrameBuffer` trait, rename the existing implementation one to `SimpleFrameBuffer` ([#35])
 
 ### Fixed
 
@@ -26,8 +20,8 @@
 - Minor performance improvement when parsing `HELP` and `SIZE` requests ([#36])
 
 [#34]: https://github.com/sbernauer/breakwater/pull/34
+[#35]: https://github.com/sbernauer/breakwater/pull/35
 [#36]: https://github.com/sbernauer/breakwater/pull/36
->>>>>>> 1db11a7e
 
 ## [0.15.0] - 2024-06-12
 
