--- conflicted
+++ resolved
@@ -4,7 +4,6 @@
 
 ## [Unreleased]
 
-<<<<<<< HEAD
 ### Added
 
 - Added support for binary sync protocol behind the `binary-sync-pixels` feature ([#34])
@@ -13,15 +12,13 @@
 
 - BREAKING: Feature `binary-commands` has been renamed to `binary-set-pixel` ([#34])
 
-[#34]: https://github.com/sbernauer/breakwater/pull/34
-=======
 ### Fixed
 
 - Performance improvement due to addition of missing set of `last_byte_parsed` when sending binary pixel commands ([#36])
 - Minor performance improvement when parsing `HELP` and `SIZE` requests ([#36])
 
+[#34]: https://github.com/sbernauer/breakwater/pull/34
 [#36]: https://github.com/sbernauer/breakwater/pull/36
->>>>>>> c8b87570
 
 ## [0.15.0] - 2024-06-12
 
