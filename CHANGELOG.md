--- conflicted
+++ resolved
@@ -4,19 +4,12 @@
 
 ## [Unreleased]
 
-<<<<<<< HEAD
-### Added
-
-- Support using shared memory for the framebuffer.
-  This enables other applications to read and write Pixel values to the framebuffer or can be used
-=======
 ## [0.18.0] - 2025-04-25
 
 ### Added
 
 - Support using shared memory for the framebuffer.
   This enables other applications to read and write Pixel values of the framebuffer and can be used
->>>>>>> 3d9708ac
   to persist the canvas across restarts ([#55])
 
 ### Changed
